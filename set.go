--- conflicted
+++ resolved
@@ -1,14 +1,10 @@
 // Package set provides a generic Set data structure, an unordered collection of unique elements.
 package set
 
-<<<<<<< HEAD
-import "fmt"
-=======
 import (
 	"fmt"
 	"strings"
 )
->>>>>>> f46153ba
 
 // A Set is an unordered collection of unique elements, whose type is given by the Element type
 // parameter.
@@ -149,20 +145,6 @@
 //
 // Since sets are unordered, the order of elements in the string may differ each time it is called.
 func (set Set[Element]) String() string {
-<<<<<<< HEAD
-	if set.Size() == 0 {
-		return "Set{}"
-	}
-
-	setString := "Set{"
-	for element := range set {
-		setString += fmt.Sprintf("%v, ", element)
-	}
-	setString = setString[:len(setString)-2] // Removes ", " after the last element.
-	setString += "}"
-
-	return setString
-=======
 	size := set.Size()
 
 	var stringBuilder strings.Builder
@@ -186,7 +168,6 @@
 	stringBuilder.WriteString("}")
 
 	return stringBuilder.String()
->>>>>>> f46153ba
 }
 
 // Union creates a new set that contains all the elements of both of the given sets.
